package pack

import (
	"context"
	"os"
	"path/filepath"

	"github.com/buildpacks/imgutil"
	dockerClient "github.com/docker/docker/client"
	"github.com/google/go-containerregistry/pkg/authn"
	"github.com/pkg/errors"

	"github.com/buildpacks/pack/internal/blob"
	"github.com/buildpacks/pack/internal/build"
	"github.com/buildpacks/pack/internal/config"
	"github.com/buildpacks/pack/internal/dist"
	"github.com/buildpacks/pack/internal/image"
	"github.com/buildpacks/pack/logging"
)

//go:generate mockgen -package testmocks -destination testmocks/mock_docker_client.go github.com/docker/docker/client CommonAPIClient

//go:generate mockgen -package testmocks -destination testmocks/mock_image_fetcher.go github.com/buildpacks/pack ImageFetcher

// ImageFetcher is an interface representing the ability to fetch local and images.
type ImageFetcher interface {
	// Fetch fetches an image by resolving it both remotely and locally depending on provided parameters.
	// The pull behavior is dictated by the pullPolicy, which can have the following behavior
	//   - PullNever: try to use the daemon to return a `local.Image`.
	//   - PullIfNotPResent: try look to use the daemon to return a `local.Image`, if none is found  fetch a remote image.
	//   - PullAlways: it will only try to fetch a remote image.
	//
	// These PullPolicies that these interact with the daemon argument.
	// PullIfNotPresent and daemon = false, gives us the same behavior as PullAlways.
	// There is a single invalid configuration, PullNever and daemon = false, this will always fail.
	Fetch(ctx context.Context, name string, options image.FetchOptions) (imgutil.Image, error)
}

//go:generate mockgen -package testmocks -destination testmocks/mock_downloader.go github.com/buildpacks/pack Downloader

// Downloader is an interface for collecting both remote and local assets.
type Downloader interface {
	// Download collects both local and remote assets and provides a blob object
	// used to read asset contents.
	Download(ctx context.Context, pathOrURI string) (blob.Blob, error)
}

//go:generate mockgen -package testmocks -destination testmocks/mock_image_factory.go github.com/buildpacks/pack ImageFactory

// ImageFactory is an interface representing the ability to create a new OCI image.
type ImageFactory interface {
	// NewImage initializes an image object with required settings so that it
	// can be written either locally or to a registry.
	NewImage(repoName string, local bool, imageOS string) (imgutil.Image, error)
}

//go:generate mockgen -package pack -destination mock_buildpack_downloader.go github.com/buildpacks/pack BuildpackDownloader

// BuildpackDownloader is an interface for downloading and extracting buildpacks from various sources
type BuildpackDownloader interface {
	// Download parses a buildpack URI and downloads the buildpack and any depedencies buildpacks from the appropriate source
	Download(ctx context.Context, buildpackURI string, opts BuildpackDownloadOptions) (dist.Buildpack, []dist.Buildpack, error)
}

// Client is an orchestration object, it contains all parameters needed to
// build an app image using Cloud Native Buildpacks.
// All settings on this object should be changed through ClientOption functions.
type Client struct {
<<<<<<< HEAD
	logger              logging.Logger
	imageFetcher        ImageFetcher
	downloader          Downloader
	lifecycleExecutor   LifecycleExecutor
	docker              dockerClient.CommonAPIClient
	imageFactory        ImageFactory
	BuildpackDownloader BuildpackDownloader
	experimental        bool
=======
	logger            logging.Logger
	imageFetcher      ImageFetcher
	downloader        Downloader
	lifecycleExecutor LifecycleExecutor
	docker            dockerClient.CommonAPIClient
	imageFactory      ImageFactory
	experimental      bool
	registryMirrors   map[string]string
>>>>>>> c942b250
}

// ClientOption is a type of function that mutate settings on the client.
// Values in these functions are set through currying.
type ClientOption func(c *Client)

// WithLogger supply your own logger.
func WithLogger(l logging.Logger) ClientOption {
	return func(c *Client) {
		c.logger = l
	}
}

// WithImageFactory supply your own image factory.
func WithImageFactory(f ImageFactory) ClientOption {
	return func(c *Client) {
		c.imageFactory = f
	}
}

// WithFetcher supply your own Fetcher.
// A Fetcher retrieves both local and remote images to make them available.
func WithFetcher(f ImageFetcher) ClientOption {
	return func(c *Client) {
		c.imageFetcher = f
	}
}

// WithDownloader supply your own downloader.
// A Downloader is used to gather buildpacks from both remote urls, or local sources.
func WithDownloader(d Downloader) ClientOption {
	return func(c *Client) {
		c.downloader = d
	}
}

// WithBuildpackDownloader supply your own BuildpackDownloader.
// A BuildpackDownloader is used to gather buildpacks from both remote urls, or local sources.
func WithBuildpackDownloader(d BuildpackDownloader) ClientOption {
	return func(c *Client) {
		c.BuildpackDownloader = d
	}
}

// Deprecated: use WithDownloader instead.
//
// WithCacheDir supply your own cache directory.
func WithCacheDir(path string) ClientOption {
	return func(c *Client) {
		c.downloader = blob.NewDownloader(c.logger, path)
	}
}

// WithDockerClient supply your own docker client.
func WithDockerClient(docker dockerClient.CommonAPIClient) ClientOption {
	return func(c *Client) {
		c.docker = docker
	}
}

// WithExperimental sets whether experimental features should be enabled.
func WithExperimental(experimental bool) ClientOption {
	return func(c *Client) {
		c.experimental = experimental
	}
}

// WithRegistryMirrors sets mirrors to pull images from.
func WithRegistryMirrors(registryMirrors map[string]string) ClientOption {
	return func(c *Client) {
		c.registryMirrors = registryMirrors
	}
}

// NewClient allocates and returns a Client configured with the specified options.
func NewClient(opts ...ClientOption) (*Client, error) {
	var client Client

	for _, opt := range opts {
		opt(&client)
	}

	if client.logger == nil {
		client.logger = logging.New(os.Stderr)
	}

	if client.docker == nil {
		var err error
		client.docker, err = dockerClient.NewClientWithOpts(
			dockerClient.FromEnv,
			dockerClient.WithVersion("1.38"),
		)
		if err != nil {
			return nil, errors.Wrap(err, "creating docker client")
		}
	}

	if client.downloader == nil {
		packHome, err := config.PackHome()
		if err != nil {
			return nil, errors.Wrap(err, "getting pack home")
		}
		client.downloader = blob.NewDownloader(client.logger, filepath.Join(packHome, "download-cache"))
	}

	if client.imageFetcher == nil {
		client.imageFetcher = image.NewFetcher(client.logger, client.docker, image.WithRegistryMirrors(client.registryMirrors))
	}

	if client.imageFactory == nil {
		client.imageFactory = image.NewFactory(client.docker, authn.DefaultKeychain)
	}

	if client.BuildpackDownloader == nil {
		client.BuildpackDownloader = NewBuildpackDownloader(client.logger, client.imageFetcher, client.downloader)
	}

	client.lifecycleExecutor = build.NewLifecycleExecutor(client.logger, client.docker)

	return &client, nil
}<|MERGE_RESOLUTION|>--- conflicted
+++ resolved
@@ -66,7 +66,6 @@
 // build an app image using Cloud Native Buildpacks.
 // All settings on this object should be changed through ClientOption functions.
 type Client struct {
-<<<<<<< HEAD
 	logger              logging.Logger
 	imageFetcher        ImageFetcher
 	downloader          Downloader
@@ -75,16 +74,7 @@
 	imageFactory        ImageFactory
 	BuildpackDownloader BuildpackDownloader
 	experimental        bool
-=======
-	logger            logging.Logger
-	imageFetcher      ImageFetcher
-	downloader        Downloader
-	lifecycleExecutor LifecycleExecutor
-	docker            dockerClient.CommonAPIClient
-	imageFactory      ImageFactory
-	experimental      bool
-	registryMirrors   map[string]string
->>>>>>> c942b250
+	registryMirrors     map[string]string
 }
 
 // ClientOption is a type of function that mutate settings on the client.
