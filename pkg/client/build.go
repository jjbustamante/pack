--- conflicted
+++ resolved
@@ -668,47 +668,6 @@
 //
 // Visual examples:
 //
-<<<<<<< HEAD
-//	 	BUILDER ORDER
-//	 	----------
-//	  - group:
-//				- A
-//				- B
-//	  - group:
-//				- A
-//
-//	 	WITH DECLARED: "from=builder", X
-//	 	----------
-//	 	- group:
-//	 		- A
-//	 		- B
-//	 		- X
-//	 	 - group:
-//	 		- A
-//	 		- X
-//
-//	 	WITH DECLARED: X, "from=builder", Y
-//	 	----------
-//	 	- group:
-//	 		- X
-//	 		- A
-//	 		- B
-//	      - Y
-//	 	- group:
-//	 		- X
-//	 		- A
-//	      - Y
-//
-//	 	WITH DECLARED: X
-//	 	----------
-//	 	- group:
-//	 		- X
-//
-//	 	WITH DECLARED: A
-//	 	----------
-//	 	- group:
-//	 		- A
-=======
 //		BUILDER ORDER
 //		----------
 //	 - group:
@@ -748,7 +707,6 @@
 //		----------
 //		- group:
 //			- A
->>>>>>> d1024e95
 func (c *Client) processBuildpacks(ctx context.Context, builderImage imgutil.Image, builderBPs []dist.ModuleInfo, builderOrder dist.Order, stackID string, opts BuildOptions) (fetchedBPs []buildpack.BuildModule, order dist.Order, err error) {
 	pullPolicy := opts.PullPolicy
 	publish := opts.Publish
