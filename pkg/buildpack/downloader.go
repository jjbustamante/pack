--- conflicted
+++ resolved
@@ -79,15 +79,9 @@
 }
 
 func (c *buildpackDownloader) Download(ctx context.Context, moduleURI string, opts DownloadOptions) (BuildModule, []BuildModule, error) {
-<<<<<<< HEAD
-	kind := "buildpack"
-	if opts.ModuleKind == "extension" {
-		kind = "extension"
-=======
 	kind := KindBuildpack
 	if opts.ModuleKind == KindExtension {
 		kind = KindExtension
->>>>>>> 558ae9a3
 	}
 
 	var err error
@@ -166,11 +160,7 @@
 			return mainModule, depModules, errors.Wrapf(err, "get tar writer factory for OS %s", style.Symbol(imageOS))
 		}
 
-<<<<<<< HEAD
-		if kind == "extension" {
-=======
 		if kind == KindExtension {
->>>>>>> 558ae9a3
 			mainModule, err = FromExtensionRootBlob(blob, layerWriterFactory)
 		} else {
 			mainModule, err = FromBuildpackRootBlob(blob, layerWriterFactory)
@@ -185,15 +175,9 @@
 
 func fromOCILayoutBlob(blob blob.Blob, kind string) (mainModule BuildModule, depModules []BuildModule, err error) {
 	switch kind {
-<<<<<<< HEAD
-	case "buildpack":
-		mainModule, depModules, err = BuildpacksFromOCILayoutBlob(blob)
-	case "extension":
-=======
 	case KindBuildpack:
 		mainModule, depModules, err = BuildpacksFromOCILayoutBlob(blob)
 	case KindExtension:
->>>>>>> 558ae9a3
 		mainModule, err = ExtensionsFromOCILayoutBlob(blob)
 	default:
 		return nil, nil, fmt.Errorf("unknown module kind: %s", kind)
@@ -211,15 +195,9 @@
 	}
 
 	switch kind {
-<<<<<<< HEAD
-	case "buildpack":
-		mainModule, depModules, err = extractBuildpacks(pkgImage)
-	case "extension":
-=======
 	case KindBuildpack:
 		mainModule, depModules, err = extractBuildpacks(pkgImage)
 	case KindExtension:
->>>>>>> 558ae9a3
 		return nil, nil, nil // TODO: add extractExtensions when `pack extension package` is supported in https://github.com/buildpacks/pack/issues/1489
 	default:
 		return nil, nil, fmt.Errorf("unknown module kind: %s", kind)
