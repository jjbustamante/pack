--- conflicted
+++ resolved
@@ -22,16 +22,10 @@
 	var flags YankBuildpackFlags
 
 	cmd := &cobra.Command{
-<<<<<<< HEAD
 		Use:     "yank-buildpack <buildpack-id-and-version>",
 		Args:    cobra.ExactArgs(1),
-		Short:   "yank the buildpack from the registry",
+		Short:   prependExperimental("Yank the buildpack from the registry"),
 		Example: "pack yank-buildpack my-buildpack@0.0.1",
-=======
-		Use:   "yank-buildpack <buildpack-id-and-version>",
-		Args:  cobra.ExactArgs(1),
-		Short: prependExperimental("Yank the buildpack from the registry"),
->>>>>>> cf6fe96d
 		RunE: logError(logger, func(cmd *cobra.Command, args []string) error {
 			buildpackIDVersion := args[0]
 
