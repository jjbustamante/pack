--- conflicted
+++ resolved
@@ -19,7 +19,6 @@
 	"github.com/buildpacks/pack/logging"
 )
 
-<<<<<<< HEAD
 const (
 	writerMinWidth     = 0
 	writerTabWidth     = 0
@@ -27,14 +26,12 @@
 	defaultTabWidth    = 4
 	writerPadChar      = ' '
 	writerFlags        = 0
+	none               = "(none)"
 )
 
 type InspectBuilderFlags struct {
 	Depth int
 }
-=======
-const none = "(none)"
->>>>>>> 03503c91
 
 func InspectBuilder(logger logging.Logger, cfg config.Config, client PackClient) *cobra.Command {
 	var flags InspectBuilderFlags
