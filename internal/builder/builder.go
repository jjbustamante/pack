package builder

import (
	"archive/tar"
	"bytes"
	e "errors"
	"fmt"
	"io"
	"os"
	"path"
	"path/filepath"
	"regexp"
	"sort"
	"strconv"
	"strings"
	"time"

	"github.com/BurntSushi/toml"
	"github.com/buildpacks/imgutil"
	"github.com/pkg/errors"

	"github.com/buildpacks/pack/builder"
	"github.com/buildpacks/pack/internal/layer"
	"github.com/buildpacks/pack/internal/stack"
	istrings "github.com/buildpacks/pack/internal/strings"
	"github.com/buildpacks/pack/internal/style"
	"github.com/buildpacks/pack/pkg/archive"
	"github.com/buildpacks/pack/pkg/buildpack"
	"github.com/buildpacks/pack/pkg/dist"
	"github.com/buildpacks/pack/pkg/logging"

	lifecycleplatform "github.com/buildpacks/lifecycle/platform"
)

var buildConfigDir = cnbBuildConfigDir()

const (
	packName = "Pack CLI"

	cnbDir        = "/cnb"
	buildpacksDir = "/cnb/buildpacks"

	orderPath          = "/cnb/order.toml"
	stackPath          = "/cnb/stack.toml"
	runPath            = "/cnb/run.toml"
	platformDir        = "/platform"
	lifecycleDir       = "/cnb/lifecycle"
	compatLifecycleDir = "/lifecycle"
	workspaceDir       = "/workspace"
	layersDir          = "/layers"

	emptyTarDiffID = "sha256:e3b0c44298fc1c149afbf4c8996fb92427ae41e4649b934ca495991b7852b855"

	metadataLabel = "io.buildpacks.builder.metadata"
	stackLabel    = "io.buildpacks.stack.id"

	EnvUID = "CNB_USER_ID"
	EnvGID = "CNB_GROUP_ID"

	ModuleOnBuilderMessage = `%s %s already exists on builder and will be overwritten
  - existing diffID: %s
  - new diffID: %s`

	ModulePreviouslyDefinedMessage = `%s %s was previously defined with different contents and will be overwritten
  - previous diffID: %s
  - using diffID: %s`
)

// Builder represents a pack builder, used to build images
type Builder struct {
	baseImageName        string
	buildConfigEnv       map[string]string
	image                imgutil.Image
	layerWriterFactory   archive.TarWriterFactory
	lifecycle            Lifecycle
	lifecycleDescriptor  LifecycleDescriptor
	additionalBuildpacks buildpack.ManagedCollection
	additionalExtensions buildpack.ManagedCollection
	metadata             Metadata
	mixins               []string
	env                  map[string]string
	uid, gid             int
	StackID              string
	replaceOrder         bool
	order                dist.Order
	orderExtensions      dist.Order
	validateMixins       bool
}

type orderTOML struct {
	Order    dist.Order `toml:"order,omitempty"`
	OrderExt dist.Order `toml:"order-extensions,omitempty"`
}

// moduleWithDiffID is a Build Module which content was written on disk in a tar file and the content hash was calculated
type moduleWithDiffID struct {
	tarPath string
	diffID  string
	module  buildpack.BuildModule
}

type BuilderOption func(*options) error

type options struct {
<<<<<<< HEAD
	flatten  bool
	exclude  []string
	runImage string
}

func WithRunImage(name string) BuilderOption {
	return func(o *options) error {
		o.runImage = name
		return nil
	}
=======
	toFlatten buildpack.FlattenModuleInfos
	labels    map[string]string
>>>>>>> 5cbc93ef
}

// FromImage constructs a builder from a builder image
func FromImage(img imgutil.Image) (*Builder, error) {
	return constructBuilder(img, "", true)
}

// New constructs a new builder from a base image
func New(baseImage imgutil.Image, name string, ops ...BuilderOption) (*Builder, error) {
	return constructBuilder(baseImage, name, false, ops...)
}

func constructBuilder(img imgutil.Image, newName string, errOnMissingLabel bool, ops ...BuilderOption) (*Builder, error) {
	var metadata Metadata
	if ok, err := dist.GetLabel(img, metadataLabel, &metadata); err != nil {
		return nil, errors.Wrapf(err, "getting label %s", metadataLabel)
	} else if !ok && errOnMissingLabel {
		return nil, fmt.Errorf("builder %s missing label %s -- try recreating builder", style.Symbol(img.Name()), style.Symbol(metadataLabel))
	}

	opts := &options{}
	for _, op := range ops {
		if err := op(opts); err != nil {
			return nil, err
		}
	}

	imageOS, err := img.OS()
	if err != nil {
		return nil, errors.Wrap(err, "getting image OS")
	}
	layerWriterFactory, err := layer.NewWriterFactory(imageOS)
	if err != nil {
		return nil, err
	}

<<<<<<< HEAD
	if opts.runImage != "" {
		metadata.RunImages = []RunImageMetadata{{Image: opts.runImage}}
		metadata.Stack.RunImage.Image = opts.runImage
	}
=======
	for labelKey, labelValue := range opts.labels {
		err = img.SetLabel(labelKey, labelValue)
		if err != nil {
			return nil, errors.Wrapf(err, "adding label %s=%s", labelKey, labelValue)
		}
	}

>>>>>>> 5cbc93ef
	bldr := &Builder{
		baseImageName:        img.Name(),
		image:                img,
		layerWriterFactory:   layerWriterFactory,
		metadata:             metadata,
		lifecycleDescriptor:  constructLifecycleDescriptor(metadata),
		env:                  map[string]string{},
		buildConfigEnv:       map[string]string{},
		validateMixins:       true,
		additionalBuildpacks: buildpack.NewManagedCollectionV2(opts.toFlatten),
		additionalExtensions: buildpack.NewManagedCollectionV2(opts.toFlatten),
	}

	if err := addImgLabelsToBuildr(bldr); err != nil {
		return nil, errors.Wrap(err, "adding image labels to builder")
	}

	if newName != "" && img.Name() != newName {
		img.Rename(newName)
	}

	return bldr, nil
}

func WithFlattened(modules buildpack.FlattenModuleInfos) BuilderOption {
	return func(o *options) error {
		o.toFlatten = modules
		return nil
	}
}

func WithLabels(labels map[string]string) BuilderOption {
	return func(o *options) error {
		o.labels = labels
		return nil
	}
}

func constructLifecycleDescriptor(metadata Metadata) LifecycleDescriptor {
	return CompatDescriptor(LifecycleDescriptor{
		Info: LifecycleInfo{
			Version: metadata.Lifecycle.Version,
		},
		API:  metadata.Lifecycle.API,
		APIs: metadata.Lifecycle.APIs,
	})
}

func addImgLabelsToBuildr(bldr *Builder) error {
	var err error
	bldr.uid, bldr.gid, err = userAndGroupIDs(bldr.image)
	if err != nil {
		return err
	}

	bldr.StackID, err = bldr.image.Label(stackLabel)
	if err != nil {
		return errors.Wrapf(err, "get label %s from image %s", style.Symbol(stackLabel), style.Symbol(bldr.image.Name()))
	}

	if _, err = dist.GetLabel(bldr.image, stack.MixinsLabel, &bldr.mixins); err != nil {
		return errors.Wrapf(err, "getting label %s", stack.MixinsLabel)
	}

	if _, err = dist.GetLabel(bldr.image, OrderLabel, &bldr.order); err != nil {
		return errors.Wrapf(err, "getting label %s", OrderLabel)
	}

	if _, err = dist.GetLabel(bldr.image, OrderExtensionsLabel, &bldr.orderExtensions); err != nil {
		return errors.Wrapf(err, "getting label %s", OrderExtensionsLabel)
	}

	return nil
}

// Getters

// Description returns the builder description
func (b *Builder) Description() string {
	return b.metadata.Description
}

// LifecycleDescriptor returns the LifecycleDescriptor
func (b *Builder) LifecycleDescriptor() LifecycleDescriptor {
	return b.lifecycleDescriptor
}

// Buildpacks returns the buildpack list
func (b *Builder) Buildpacks() []dist.ModuleInfo {
	return b.metadata.Buildpacks
}

// Extensions returns the extensions list
func (b *Builder) Extensions() []dist.ModuleInfo {
	return b.metadata.Extensions
}

// CreatedBy returns metadata around the creation of the builder
func (b *Builder) CreatedBy() CreatorMetadata {
	return b.metadata.CreatedBy
}

// Order returns the order
func (b *Builder) Order() dist.Order {
	return b.order
}

// OrderExtensions returns the order for extensions
func (b *Builder) OrderExtensions() dist.Order {
	return b.orderExtensions
}

// BaseImageName returns the name of the builder base image
func (b *Builder) BaseImageName() string {
	return b.baseImageName
}

// Name returns the name of the builder
func (b *Builder) Name() string {
	return b.image.Name()
}

// Image returns the base image
func (b *Builder) Image() imgutil.Image {
	return b.image
}

// Stack returns the stack metadata
func (b *Builder) Stack() StackMetadata {
	return b.metadata.Stack
}

// RunImages returns all run image metadata
func (b *Builder) RunImages() []RunImageMetadata {
	return append(b.metadata.RunImages, b.Stack().RunImage)
}

// DefaultRunImage returns the default run image metadata
func (b *Builder) DefaultRunImage() RunImageMetadata {
	// run.images are ensured in builder.ValidateConfig()
	// per the spec, we use the first one as the default
	return b.RunImages()[0]
}

// Mixins returns the mixins of the builder
func (b *Builder) Mixins() []string {
	return b.mixins
}

// UID returns the UID of the builder
func (b *Builder) UID() int {
	return b.uid
}

// GID returns the GID of the builder
func (b *Builder) GID() int {
	return b.gid
}

func (b *Builder) AllModules(kind string) []buildpack.BuildModule {
	return b.moduleManager(kind).AllModules()
}

func (b *Builder) moduleManager(kind string) buildpack.ManagedCollection {
	switch kind {
	case buildpack.KindBuildpack:
		return b.additionalBuildpacks
	case buildpack.KindExtension:
		return b.additionalExtensions
	}
	return nil
}

func (b *Builder) FlattenedModules(kind string) [][]buildpack.BuildModule {
	manager := b.moduleManager(kind)
	return manager.FlattenedModules()
}

func (b *Builder) ShouldFlatten(module buildpack.BuildModule) bool {
	return b.additionalBuildpacks.ShouldFlatten(module)
}

// Setters

// AddBuildpack adds a buildpack to the builder
func (b *Builder) AddBuildpack(bp buildpack.BuildModule) {
	b.additionalBuildpacks.AddModules(bp)
	b.metadata.Buildpacks = append(b.metadata.Buildpacks, bp.Descriptor().Info())
}

func (b *Builder) AddBuildpacks(main buildpack.BuildModule, dependencies []buildpack.BuildModule) {
	b.additionalBuildpacks.AddModules(main, dependencies...)
	b.metadata.Buildpacks = append(b.metadata.Buildpacks, main.Descriptor().Info())
	for _, dep := range dependencies {
		b.metadata.Buildpacks = append(b.metadata.Buildpacks, dep.Descriptor().Info())
	}
}

// AddExtension adds an extension to the builder
func (b *Builder) AddExtension(bp buildpack.BuildModule) {
	b.additionalExtensions.AddModules(bp)
	b.metadata.Extensions = append(b.metadata.Extensions, bp.Descriptor().Info())
}

// SetLifecycle sets the lifecycle of the builder
func (b *Builder) SetLifecycle(lifecycle Lifecycle) {
	b.lifecycle = lifecycle
	b.lifecycleDescriptor = lifecycle.Descriptor()
}

// SetEnv sets an environment variable to a value
func (b *Builder) SetEnv(env map[string]string) {
	b.env = env
}

// SetBuildConfigEnv sets an environment variable to a value that will take action on platform environment variables basedon filename suffix
func (b *Builder) SetBuildConfigEnv(env map[string]string) {
	b.buildConfigEnv = env
}

// SetOrder sets the order of the builder
func (b *Builder) SetOrder(order dist.Order) {
	b.order = order
	b.replaceOrder = true
}

// SetOrderExtensions sets the order of the builder
func (b *Builder) SetOrderExtensions(order dist.Order) {
	for i, entry := range order {
		for j, ref := range entry.Group {
			ref.Optional = false // ensure `optional = true` isn't redundantly printed for extensions (as they are always optional)
			entry.Group[j] = ref
		}
		order[i] = entry
	}
	b.orderExtensions = order
	b.replaceOrder = true
}

// SetDescription sets the description of the builder
func (b *Builder) SetDescription(description string) {
	b.metadata.Description = description
}

// SetStack sets the stack of the builder
func (b *Builder) SetStack(stackConfig builder.StackConfig) {
	b.metadata.Stack = StackMetadata{
		RunImage: RunImageMetadata{
			Image:   stackConfig.RunImage,
			Mirrors: stackConfig.RunImageMirrors,
		},
	}
}

// SetRunImage sets the run image of the builder
func (b *Builder) SetRunImage(runConfig builder.RunConfig) {
	var runImages []RunImageMetadata
	for _, i := range runConfig.Images {
		runImages = append(runImages, RunImageMetadata{
			Image:   i.Image,
			Mirrors: i.Mirrors,
		})
	}
	b.metadata.RunImages = runImages
}

// SetValidateMixins if true instructs the builder to validate mixins
func (b *Builder) SetValidateMixins(to bool) {
	b.validateMixins = to
}

// Save saves the builder
func (b *Builder) Save(logger logging.Logger, creatorMetadata CreatorMetadata) error {
	logger.Debugf("Creating builder with the following buildpacks:")
	for _, bpInfo := range b.metadata.Buildpacks {
		logger.Debugf("-> %s", style.Symbol(bpInfo.FullName()))
	}

	tmpDir, err := os.MkdirTemp("", "create-builder-scratch")
	if err != nil {
		return err
	}
	defer os.RemoveAll(tmpDir)

	dirsTar, err := b.defaultDirsLayer(tmpDir)
	if err != nil {
		return err
	}
	if err := b.image.AddLayer(dirsTar); err != nil {
		return errors.Wrap(err, "adding default dirs layer")
	}

	if b.lifecycle != nil {
		lifecycleDescriptor := b.lifecycle.Descriptor()
		b.metadata.Lifecycle.LifecycleInfo = lifecycleDescriptor.Info
		b.metadata.Lifecycle.API = lifecycleDescriptor.API
		b.metadata.Lifecycle.APIs = lifecycleDescriptor.APIs
		lifecycleTar, err := b.lifecycleLayer(tmpDir)
		if err != nil {
			return err
		}
		if err := b.image.AddLayer(lifecycleTar); err != nil {
			return errors.Wrap(err, "adding lifecycle layer")
		}
	}

	if b.validateMixins {
		if err := b.validateBuildpacks(); err != nil {
			return errors.Wrap(err, "validating buildpacks")
		}
	}

	if err := validateExtensions(b.lifecycleDescriptor, b.Extensions(), b.AllModules(buildpack.KindExtension)); err != nil {
		return errors.Wrap(err, "validating extensions")
	}

	bpLayers := dist.ModuleLayers{}
	if _, err := dist.GetLabel(b.image, dist.BuildpackLayersLabel, &bpLayers); err != nil {
		return errors.Wrapf(err, "getting label %s", dist.BuildpackLayersLabel)
	}

	var excludedBuildpacks []buildpack.BuildModule
	excludedBuildpacks, err = b.addFlattenedModules(buildpack.KindBuildpack, logger, tmpDir, b.image, b.additionalBuildpacks.FlattenedModules(), bpLayers)
	if err != nil {
		return err
	}

	err = b.addExplodedModules(buildpack.KindBuildpack, logger, tmpDir, b.image, append(b.additionalBuildpacks.ExplodedModules(), excludedBuildpacks...), bpLayers)
	if err != nil {
		return err
	}
	if err := dist.SetLabel(b.image, dist.BuildpackLayersLabel, bpLayers); err != nil {
		return err
	}

	extLayers := dist.ModuleLayers{}
	if _, err := dist.GetLabel(b.image, dist.ExtensionLayersLabel, &extLayers); err != nil {
		return errors.Wrapf(err, "getting label %s", dist.ExtensionLayersLabel)
	}

	var excludedExtensions []buildpack.BuildModule
	excludedExtensions, err = b.addFlattenedModules(buildpack.KindExtension, logger, tmpDir, b.image, b.additionalExtensions.FlattenedModules(), extLayers)
	if err != nil {
		return err
	}

	err = b.addExplodedModules(buildpack.KindExtension, logger, tmpDir, b.image, append(b.additionalExtensions.ExplodedModules(), excludedExtensions...), extLayers)
	if err != nil {
		return err
	}

	if err := dist.SetLabel(b.image, dist.ExtensionLayersLabel, extLayers); err != nil {
		return err
	}

	if b.replaceOrder {
		resolvedOrderBp, err := processOrder(b.metadata.Buildpacks, b.order, buildpack.KindBuildpack)
		if err != nil {
			return errors.Wrap(err, "processing buildpacks order")
		}
		resolvedOrderExt, err := processOrder(b.metadata.Extensions, b.orderExtensions, buildpack.KindExtension)
		if err != nil {
			return errors.Wrap(err, "processing extensions order")
		}

		orderTar, err := b.orderLayer(resolvedOrderBp, resolvedOrderExt, tmpDir)
		if err != nil {
			return err
		}
		if err := b.image.AddLayer(orderTar); err != nil {
			return errors.Wrap(err, "adding order.tar layer")
		}
		if err := dist.SetLabel(b.image, OrderLabel, b.order); err != nil {
			return err
		}
		if err := dist.SetLabel(b.image, OrderExtensionsLabel, b.orderExtensions); err != nil {
			return err
		}
	}

	stackTar, err := b.stackLayer(tmpDir)
	if err != nil {
		return err
	}
	if err := b.image.AddLayer(stackTar); err != nil {
		return errors.Wrap(err, "adding stack.tar layer")
	}

	runImageTar, err := b.runImageLayer(tmpDir)
	if err != nil {
		return err
	}
	if err := b.image.AddLayer(runImageTar); err != nil {
		return errors.Wrap(err, "adding run.tar layer")
	}

	if len(b.buildConfigEnv) > 0 {
		logger.Debugf("Provided Build Config Environment Variables\n  %s", style.Map(b.env, "  ", "\n"))
		buildConfigEnvTar, err := b.buildConfigEnvLayer(tmpDir, b.buildConfigEnv)
		if err != nil {
			return errors.Wrap(err, "retrieving build-config-env layer")
		}

		if err := b.image.AddLayer(buildConfigEnvTar); err != nil {
			return errors.Wrap(err, "adding build-config-env layer")
		}
	}

	if len(b.env) > 0 {
		logger.Debugf("Provided Environment Variables\n  %s", style.Map(b.env, "  ", "\n"))
	}

	envTar, err := b.envLayer(tmpDir, b.env)
	if err != nil {
		return err
	}

	if err := b.image.AddLayer(envTar); err != nil {
		return errors.Wrap(err, "adding env layer")
	}

	if creatorMetadata.Name == "" {
		creatorMetadata.Name = packName
	}

	b.metadata.CreatedBy = creatorMetadata

	if err := dist.SetLabel(b.image, metadataLabel, b.metadata); err != nil {
		return err
	}

	if err := dist.SetLabel(b.image, stack.MixinsLabel, b.mixins); err != nil {
		return err
	}

	if err := b.image.SetWorkingDir(layersDir); err != nil {
		return errors.Wrap(err, "failed to set working dir")
	}

	return b.image.Save()
}

// Helpers

func (b *Builder) addExplodedModules(kind string, logger logging.Logger, tmpDir string, image imgutil.Image, additionalModules []buildpack.BuildModule, layers dist.ModuleLayers) error {
	collectionToAdd := map[string]moduleWithDiffID{}
	toAdd, errs := explodeModules(kind, tmpDir, additionalModules, logger)
	if len(errs) > 0 {
		return e.Join(errs...)
	}

	for i, additionalModule := range toAdd {
		info, diffID, layerTar, module := additionalModule.module.Descriptor().Info(), additionalModule.diffID, additionalModule.tarPath, additionalModule.module

		// check against builder layers
		if existingInfo, ok := layers[info.ID][info.Version]; ok {
			if existingInfo.LayerDiffID == diffID {
				logger.Debugf("%s %s already exists on builder with same contents, skipping...", istrings.Title(kind), style.Symbol(info.FullName()))
				continue
			} else {
				whiteoutsTar, err := b.whiteoutLayer(tmpDir, i, info)
				if err != nil {
					return err
				}

				if err := image.AddLayer(whiteoutsTar); err != nil {
					return errors.Wrap(err, "adding whiteout layer tar")
				}
			}

			logger.Debugf(ModuleOnBuilderMessage, kind, style.Symbol(info.FullName()), style.Symbol(existingInfo.LayerDiffID), style.Symbol(diffID))
		}

		// check against other modules to be added
		if otherAdditionalMod, ok := collectionToAdd[info.FullName()]; ok {
			if otherAdditionalMod.diffID == diffID {
				logger.Debugf("%s %s with same contents is already being added, skipping...", istrings.Title(kind), style.Symbol(info.FullName()))
				continue
			}

			logger.Debugf(ModulePreviouslyDefinedMessage, kind, style.Symbol(info.FullName()), style.Symbol(otherAdditionalMod.diffID), style.Symbol(diffID))
		}

		// note: if same id@version is in additionalModules, last one wins (see warnings above)
		collectionToAdd[info.FullName()] = moduleWithDiffID{
			tarPath: layerTar,
			diffID:  diffID,
			module:  module,
		}
	}

	// Fixes 1453
	keys := sortKeys(collectionToAdd)
	for _, k := range keys {
		module := collectionToAdd[k]
		logger.Debugf("Adding %s %s (diffID=%s)", kind, style.Symbol(module.module.Descriptor().Info().FullName()), module.diffID)
		if err := image.AddLayerWithDiffID(module.tarPath, module.diffID); err != nil {
			return errors.Wrapf(err,
				"adding layer tar for %s %s",
				kind,
				style.Symbol(module.module.Descriptor().Info().FullName()),
			)
		}

		dist.AddToLayersMD(layers, module.module.Descriptor(), module.diffID)
	}

	return nil
}

func (b *Builder) addFlattenedModules(kind string, logger logging.Logger, tmpDir string, image imgutil.Image, flattenModules [][]buildpack.BuildModule, layers dist.ModuleLayers) ([]buildpack.BuildModule, error) {
	collectionToAdd := map[string]moduleWithDiffID{}
	var (
		buildModuleExcluded []buildpack.BuildModule
		finalTarPath        string
		err                 error
	)

	buildModuleWriter := buildpack.NewBuildModuleWriter(logger, b.layerWriterFactory)

	for i, additionalModules := range flattenModules {
		modFlattenTmpDir := filepath.Join(tmpDir, fmt.Sprintf("%s-%s-flatten", kind, strconv.Itoa(i)))
		if err := os.MkdirAll(modFlattenTmpDir, os.ModePerm); err != nil {
			return nil, errors.Wrap(err, "creating flatten temp dir")
		}

		finalTarPath, buildModuleExcluded, err = buildModuleWriter.NToLayerTar(modFlattenTmpDir, fmt.Sprintf("%s-flatten-%s", kind, strconv.Itoa(i)), additionalModules, nil)
		if err != nil {
			return nil, errors.Wrapf(err, "writing layer %s", finalTarPath)
		}

		diffID, err := dist.LayerDiffID(finalTarPath)
		if err != nil {
			return nil, errors.Wrapf(err, "calculating diff layer %s", finalTarPath)
		}

		for _, module := range additionalModules {
			collectionToAdd[module.Descriptor().Info().FullName()] = moduleWithDiffID{
				tarPath: finalTarPath,
				diffID:  diffID.String(),
				module:  module,
			}
		}
	}

	// Fixes 1453
	keys := sortKeys(collectionToAdd)
	diffIDAdded := map[string]string{}
	for _, k := range keys {
		module := collectionToAdd[k]
		bp := module.module
		addLayer := true
		if b.ShouldFlatten(bp) {
			if _, ok := diffIDAdded[module.diffID]; !ok {
				diffIDAdded[module.diffID] = module.tarPath
			} else {
				addLayer = false
				logger.Debugf("Squashing %s %s (diffID=%s)", kind, style.Symbol(bp.Descriptor().Info().FullName()), module.diffID)
			}
		}
		if addLayer {
			logger.Debugf("Adding %s %s (diffID=%s)", kind, style.Symbol(bp.Descriptor().Info().FullName()), module.diffID)
			if err = image.AddLayerWithDiffID(module.tarPath, module.diffID); err != nil {
				return nil, errors.Wrapf(err,
					"adding layer tar for %s %s",
					kind,
					style.Symbol(module.module.Descriptor().Info().FullName()),
				)
			}
		}
		dist.AddToLayersMD(layers, bp.Descriptor(), module.diffID)
	}

	return buildModuleExcluded, nil
}

func processOrder(modulesOnBuilder []dist.ModuleInfo, order dist.Order, kind string) (dist.Order, error) {
	resolved := dist.Order{}
	for idx, g := range order {
		resolved = append(resolved, dist.OrderEntry{})
		for _, ref := range g.Group {
			var err error
			if ref, err = resolveRef(modulesOnBuilder, ref, kind); err != nil {
				return dist.Order{}, err
			}
			resolved[idx].Group = append(resolved[idx].Group, ref)
		}
	}
	return resolved, nil
}

func resolveRef(moduleList []dist.ModuleInfo, ref dist.ModuleRef, kind string) (dist.ModuleRef, error) {
	var matching []dist.ModuleInfo
	for _, bp := range moduleList {
		if ref.ID == bp.ID {
			matching = append(matching, bp)
		}
	}

	if len(matching) == 0 {
		return dist.ModuleRef{},
			fmt.Errorf("no versions of %s %s were found on the builder", kind, style.Symbol(ref.ID))
	}

	if ref.Version == "" {
		if len(uniqueVersions(matching)) > 1 {
			return dist.ModuleRef{},
				fmt.Errorf("unable to resolve version: multiple versions of %s - must specify an explicit version", style.Symbol(ref.ID))
		}

		ref.Version = matching[0].Version
	}

	if !hasElementWithVersion(matching, ref.Version) {
		return dist.ModuleRef{},
			fmt.Errorf("%s %s with version %s was not found on the builder", kind, style.Symbol(ref.ID), style.Symbol(ref.Version))
	}

	return ref, nil
}

func hasElementWithVersion(moduleList []dist.ModuleInfo, version string) bool {
	for _, el := range moduleList {
		if el.Version == version {
			return true
		}
	}
	return false
}

func (b *Builder) validateBuildpacks() error {
	bpLookup := map[string]interface{}{}

	for _, bp := range b.Buildpacks() {
		bpLookup[bp.FullName()] = nil
	}

	for _, bp := range b.AllModules(buildpack.KindBuildpack) {
		bpd := bp.Descriptor()
		if err := validateLifecycleCompat(bpd, b.LifecycleDescriptor()); err != nil {
			return err
		}

		if len(bpd.Order()) > 0 { // order buildpack
			for _, g := range bpd.Order() {
				for _, r := range g.Group {
					if _, ok := bpLookup[r.FullName()]; !ok {
						return fmt.Errorf(
							"buildpack %s not found on the builder",
							style.Symbol(r.FullName()),
						)
					}
				}
			}
		} else if err := bpd.EnsureStackSupport(b.StackID, b.Mixins(), false); err != nil {
			return err
		} else {
			buildOS, err := b.Image().OS()
			if err != nil {
				return err
			}
			buildArch, err := b.Image().Architecture()
			if err != nil {
				return err
			}
			buildDistroName, err := b.Image().Label(lifecycleplatform.OSDistroNameLabel)
			if err != nil {
				return err
			}
			buildDistroVersion, err := b.Image().Label(lifecycleplatform.OSDistroVersionLabel)
			if err != nil {
				return err
			}
			if err := bpd.EnsureTargetSupport(buildOS, buildArch, buildDistroName, buildDistroVersion); err != nil {
				return err
			}

			// TODO ensure at least one run-image
		}
	}

	return nil
}

func validateExtensions(lifecycleDescriptor LifecycleDescriptor, allExtensions []dist.ModuleInfo, extsToValidate []buildpack.BuildModule) error {
	extLookup := map[string]interface{}{}

	for _, ext := range allExtensions {
		extLookup[ext.FullName()] = nil
	}

	for _, ext := range extsToValidate {
		extd := ext.Descriptor()
		if err := validateLifecycleCompat(extd, lifecycleDescriptor); err != nil {
			return err
		}
	}

	return nil
}

func validateLifecycleCompat(descriptor buildpack.Descriptor, lifecycleDescriptor LifecycleDescriptor) error {
	compatible := false
	for _, version := range append(lifecycleDescriptor.APIs.Buildpack.Supported, lifecycleDescriptor.APIs.Buildpack.Deprecated...) {
		compatible = version.Compare(descriptor.API()) == 0
		if compatible {
			break
		}
	}

	if !compatible {
		return fmt.Errorf(
			"%s %s (Buildpack API %s) is incompatible with lifecycle %s (Buildpack API(s) %s)",
			descriptor.Kind(),
			style.Symbol(descriptor.Info().FullName()),
			descriptor.API().String(),
			style.Symbol(lifecycleDescriptor.Info.Version.String()),
			strings.Join(lifecycleDescriptor.APIs.Buildpack.Supported.AsStrings(), ", "),
		)
	}

	return nil
}

func userAndGroupIDs(img imgutil.Image) (int, int, error) {
	sUID, err := img.Env(EnvUID)
	if err != nil {
		return 0, 0, errors.Wrap(err, "reading builder env variables")
	} else if sUID == "" {
		return 0, 0, fmt.Errorf("image %s missing required env var %s", style.Symbol(img.Name()), style.Symbol(EnvUID))
	}

	sGID, err := img.Env(EnvGID)
	if err != nil {
		return 0, 0, errors.Wrap(err, "reading builder env variables")
	} else if sGID == "" {
		return 0, 0, fmt.Errorf("image %s missing required env var %s", style.Symbol(img.Name()), style.Symbol(EnvGID))
	}

	var uid, gid int
	uid, err = strconv.Atoi(sUID)
	if err != nil {
		return 0, 0, fmt.Errorf("failed to parse %s, value %s should be an integer", style.Symbol(EnvUID), style.Symbol(sUID))
	}

	gid, err = strconv.Atoi(sGID)
	if err != nil {
		return 0, 0, fmt.Errorf("failed to parse %s, value %s should be an integer", style.Symbol(EnvGID), style.Symbol(sGID))
	}

	return uid, gid, nil
}

func uniqueVersions(buildpacks []dist.ModuleInfo) []string {
	results := []string{}
	set := map[string]interface{}{}
	for _, bpInfo := range buildpacks {
		_, ok := set[bpInfo.Version]
		if !ok {
			results = append(results, bpInfo.Version)
			set[bpInfo.Version] = true
		}
	}
	return results
}

func (b *Builder) defaultDirsLayer(dest string) (string, error) {
	fh, err := os.Create(filepath.Join(dest, "dirs.tar"))
	if err != nil {
		return "", err
	}
	defer fh.Close()

	lw := b.layerWriterFactory.NewWriter(fh)
	defer lw.Close()

	ts := archive.NormalizedDateTime

	for _, path := range []string{workspaceDir, layersDir} {
		if err := lw.WriteHeader(b.packOwnedDir(path, ts)); err != nil {
			return "", errors.Wrapf(err, "creating %s dir in layer", style.Symbol(path))
		}
	}

	// can't use filepath.Join(), to ensure Windows doesn't transform it to Windows join
	for _, path := range []string{cnbDir, dist.BuildpacksDir, dist.ExtensionsDir, platformDir, platformDir + "/env", buildConfigDir, buildConfigDir + "/env"} {
		if err := lw.WriteHeader(b.rootOwnedDir(path, ts)); err != nil {
			return "", errors.Wrapf(err, "creating %s dir in layer", style.Symbol(path))
		}
	}

	return fh.Name(), nil
}

func (b *Builder) packOwnedDir(path string, time time.Time) *tar.Header {
	return &tar.Header{
		Typeflag: tar.TypeDir,
		Name:     path,
		Mode:     0755,
		ModTime:  time,
		Uid:      b.uid,
		Gid:      b.gid,
	}
}

func (b *Builder) rootOwnedDir(path string, time time.Time) *tar.Header {
	return &tar.Header{
		Typeflag: tar.TypeDir,
		Name:     path,
		Mode:     0755,
		ModTime:  time,
	}
}

func (b *Builder) lifecycleLayer(dest string) (string, error) {
	fh, err := os.Create(filepath.Join(dest, "lifecycle.tar"))
	if err != nil {
		return "", err
	}
	defer fh.Close()

	lw := b.layerWriterFactory.NewWriter(fh)
	defer lw.Close()

	if err := lw.WriteHeader(&tar.Header{
		Typeflag: tar.TypeDir,
		Name:     lifecycleDir,
		Mode:     0755,
		ModTime:  archive.NormalizedDateTime,
	}); err != nil {
		return "", err
	}

	err = b.embedLifecycleTar(lw)
	if err != nil {
		return "", errors.Wrap(err, "embedding lifecycle tar")
	}

	if err := lw.WriteHeader(&tar.Header{
		Name:     compatLifecycleDir,
		Linkname: lifecycleDir,
		Typeflag: tar.TypeSymlink,
		Mode:     0644,
		ModTime:  archive.NormalizedDateTime,
	}); err != nil {
		return "", errors.Wrapf(err, "creating %s symlink", style.Symbol(compatLifecycleDir))
	}

	return fh.Name(), nil
}

func (b *Builder) embedLifecycleTar(tw archive.TarWriter) error {
	var regex = regexp.MustCompile(`^[^/]+/([^/]+)$`)

	lr, err := b.lifecycle.Open()
	if err != nil {
		return errors.Wrap(err, "failed to open lifecycle")
	}
	defer lr.Close()
	tr := tar.NewReader(lr)
	for {
		header, err := tr.Next()
		if err == io.EOF {
			break
		}
		if err != nil {
			return errors.Wrap(err, "failed to get next tar entry")
		}

		pathMatches := regex.FindStringSubmatch(path.Clean(header.Name))
		if pathMatches != nil {
			binaryName := pathMatches[1]

			header.Name = lifecycleDir + "/" + binaryName
			err = tw.WriteHeader(header)
			if err != nil {
				return errors.Wrapf(err, "failed to write header for '%s'", header.Name)
			}

			buf, err := io.ReadAll(tr)
			if err != nil {
				return errors.Wrapf(err, "failed to read contents of '%s'", header.Name)
			}

			_, err = tw.Write(buf)
			if err != nil {
				return errors.Wrapf(err, "failed to write contents to '%s'", header.Name)
			}
		}
	}

	return nil
}

func (b *Builder) orderLayer(order dist.Order, orderExt dist.Order, dest string) (string, error) {
	contents, err := orderFileContents(order, orderExt)
	if err != nil {
		return "", err
	}

	layerTar := filepath.Join(dest, "order.tar")
	err = layer.CreateSingleFileTar(layerTar, orderPath, contents, b.layerWriterFactory)
	if err != nil {
		return "", errors.Wrapf(err, "failed to create order.toml layer tar")
	}

	return layerTar, nil
}

func orderFileContents(order dist.Order, orderExt dist.Order) (string, error) {
	buf := &bytes.Buffer{}
	tomlData := orderTOML{Order: order, OrderExt: orderExt}
	if err := toml.NewEncoder(buf).Encode(tomlData); err != nil {
		return "", errors.Wrapf(err, "failed to marshal order.toml")
	}
	return buf.String(), nil
}

func (b *Builder) stackLayer(dest string) (string, error) {
	buf := &bytes.Buffer{}
	var err error
	if b.metadata.Stack.RunImage.Image != "" {
		err = toml.NewEncoder(buf).Encode(b.metadata.Stack)
	} else if len(b.metadata.RunImages) > 0 {
		err = toml.NewEncoder(buf).Encode(StackMetadata{RunImage: b.metadata.RunImages[0]})
	}
	if err != nil {
		return "", errors.Wrapf(err, "failed to marshal stack.toml")
	}

	layerTar := filepath.Join(dest, "stack.tar")
	err = layer.CreateSingleFileTar(layerTar, stackPath, buf.String(), b.layerWriterFactory)
	if err != nil {
		return "", errors.Wrapf(err, "failed to create stack.toml layer tar")
	}

	return layerTar, nil
}

func (b *Builder) runImageLayer(dest string) (string, error) {
	buf := &bytes.Buffer{}
	err := toml.NewEncoder(buf).Encode(RunImages{
		Images: b.metadata.RunImages,
	})
	if err != nil {
		return "", errors.Wrapf(err, "failed to marshal run.toml")
	}

	layerTar := filepath.Join(dest, "run.tar")
	err = layer.CreateSingleFileTar(layerTar, runPath, buf.String(), b.layerWriterFactory)
	if err != nil {
		return "", errors.Wrapf(err, "failed to create run.toml layer tar")
	}

	return layerTar, nil
}

func (b *Builder) envLayer(dest string, env map[string]string) (string, error) {
	fh, err := os.Create(filepath.Join(dest, "env.tar"))
	if err != nil {
		return "", err
	}
	defer fh.Close()

	lw := b.layerWriterFactory.NewWriter(fh)
	defer lw.Close()

	for k, v := range env {
		if err := lw.WriteHeader(&tar.Header{
			Name:    path.Join(platformDir, "env", k),
			Size:    int64(len(v)),
			Mode:    0644,
			ModTime: archive.NormalizedDateTime,
		}); err != nil {
			return "", err
		}
		if _, err := lw.Write([]byte(v)); err != nil {
			return "", err
		}
	}

	return fh.Name(), nil
}

func (b *Builder) buildConfigEnvLayer(dest string, env map[string]string) (string, error) {
	fh, err := os.Create(filepath.Join(dest, "build-config-env.tar"))
	if err != nil {
		return "", err
	}
	defer fh.Close()
	lw := b.layerWriterFactory.NewWriter(fh)
	defer lw.Close()
	for k, v := range env {
		if err := lw.WriteHeader(&tar.Header{
			Name:    path.Join(cnbBuildConfigDir(), "env", k),
			Size:    int64(len(v)),
			Mode:    0644,
			ModTime: archive.NormalizedDateTime,
		}); err != nil {
			return "", err
		}
		if _, err := lw.Write([]byte(v)); err != nil {
			return "", err
		}
	}

	return fh.Name(), nil
}

func (b *Builder) whiteoutLayer(tmpDir string, i int, bpInfo dist.ModuleInfo) (string, error) {
	bpWhiteoutsTmpDir := filepath.Join(tmpDir, strconv.Itoa(i)+"_whiteouts")
	if err := os.MkdirAll(bpWhiteoutsTmpDir, os.ModePerm); err != nil {
		return "", errors.Wrap(err, "creating buildpack whiteouts temp dir")
	}

	fh, err := os.Create(filepath.Join(bpWhiteoutsTmpDir, "whiteouts.tar"))
	if err != nil {
		return "", err
	}
	defer fh.Close()

	lw := b.layerWriterFactory.NewWriter(fh)
	defer lw.Close()

	if err := lw.WriteHeader(&tar.Header{
		Name: path.Join(buildpacksDir, strings.ReplaceAll(bpInfo.ID, "/", "_"), fmt.Sprintf(".wh.%s", bpInfo.Version)),
		Size: int64(0),
		Mode: 0644,
	}); err != nil {
		return "", err
	}
	if _, err := lw.Write([]byte("")); err != nil {
		return "", errors.Wrapf(err,
			"creating whiteout layers' tarfile for buildpack %s",
			style.Symbol(bpInfo.FullName()),
		)
	}

	return fh.Name(), nil
}

func sortKeys(collection map[string]moduleWithDiffID) []string {
	keys := make([]string, 0, len(collection))
	for k := range collection {
		keys = append(keys, k)
	}
	sort.Strings(keys)
	return keys
}

// explodeModules takes a collection of build modules and concurrently reads their tar files.
// It assumes the modules were extracted with `buildpack.extractBuildpacks`, which when provided a flattened buildpack package containing N buildpacks,
// will return N modules: 1 module with a single tar containing ALL N buildpacks, and N-1 modules with empty tar files.
// As we iterate through the modules, in case a flattened module (tar containing all N buildpacks) is found,
// explodeModules will split the module into N modules, each with a single tar containing a single buildpack.
// In case a module with an empty tar file is found, it is ignored.
func explodeModules(kind, tmpDir string, additionalModules []buildpack.BuildModule, logger logging.Logger) ([]moduleWithDiffID, []error) {
	modInfoChans := make([]chan modInfo, len(additionalModules))
	for i := range modInfoChans {
		modInfoChans[i] = make(chan modInfo, 1)
	}

	// Explode modules concurrently
	for i, module := range additionalModules {
		go func(i int, module buildpack.BuildModule) {
			modTmpDir := filepath.Join(tmpDir, fmt.Sprintf("%s-%s", kind, strconv.Itoa(i)))
			if err := os.MkdirAll(modTmpDir, os.ModePerm); err != nil {
				modInfoChans[i] <- handleError(module, err, fmt.Sprintf("creating %s temp dir %s", kind, modTmpDir))
			}
			moduleTars, err := buildpack.ToNLayerTar(modTmpDir, module)
			if err != nil {
				modInfoChans[i] <- handleError(module, err, fmt.Sprintf("creating %s tar file at path %s", module.Descriptor().Info().FullName(), modTmpDir))
			}
			modInfoChans[i] <- modInfo{moduleTars: moduleTars}
		}(i, module)
	}

	// Iterate over modules sequentially, building up the result.
	var (
		result []moduleWithDiffID
		errs   []error
	)
	for i, module := range additionalModules {
		mi := <-modInfoChans[i]
		if mi.err != nil {
			errs = append(errs, mi.err)
			continue
		}
		if len(mi.moduleTars) == 1 {
			// This entry is an individual buildpack or extension, or a module with empty tar
			moduleTar := mi.moduleTars[0]
			diffID, err := dist.LayerDiffID(moduleTar.Path())
			if err != nil {
				errs = append(errs, errors.Wrapf(err, "calculating layer diffID for path %s", moduleTar.Path()))
				continue
			}
			if diffID.String() == emptyTarDiffID {
				logger.Debugf("%s %s is a component of a flattened buildpack that will be added elsewhere, skipping...", istrings.Title(kind), style.Symbol(moduleTar.Info().FullName()))
				continue // we don't need to keep modules with empty tars
			}
			result = append(result, moduleWithDiffID{
				tarPath: moduleTar.Path(),
				diffID:  diffID.String(),
				module:  module,
			})
		} else {
			// This entry is a flattened buildpack that was exploded, we need to add each exploded buildpack to the result in order
			for _, moduleTar := range mi.moduleTars {
				diffID, err := dist.LayerDiffID(moduleTar.Path())
				if err != nil {
					errs = append(errs, errors.Wrapf(err, "calculating layer diffID for path %s", moduleTar.Path()))
					continue
				}
				explodedMod := moduleWithDiffID{
					tarPath: moduleTar.Path(),
					diffID:  diffID.String(),
				}
				// find the module "info" for this buildpack - it could be the current module, or one of the modules with empty tars that was ignored
				if namesMatch(module, moduleTar) {
					explodedMod.module = module
				} else {
					for _, additionalModule := range additionalModules {
						if namesMatch(additionalModule, moduleTar) {
							explodedMod.module = additionalModule
							break
						}
					}
				}
				result = append(result, explodedMod)
			}
		}
	}

	return result, errs
}

func handleError(module buildpack.BuildModule, err error, message string) modInfo {
	moduleTar := errModuleTar{
		module: module,
	}
	return modInfo{moduleTars: []buildpack.ModuleTar{moduleTar}, err: errors.Wrap(err, message)}
}

func namesMatch(module buildpack.BuildModule, moduleOnDisk buildpack.ModuleTar) bool {
	return moduleOnDisk.Info().FullName() == fmt.Sprintf("%s@%s", module.Descriptor().EscapedID(), module.Descriptor().Info().Version) ||
		moduleOnDisk.Info().FullName() == module.Descriptor().Info().FullName()
}

type modInfo struct {
	moduleTars []buildpack.ModuleTar
	err        error
}

type errModuleTar struct {
	module buildpack.BuildModule
}

func (e errModuleTar) Info() dist.ModuleInfo {
	return e.module.Descriptor().Info()
}

func (e errModuleTar) Path() string {
	return ""
}

func cnbBuildConfigDir() string {
	if env, ok := os.LookupEnv("CNB_BUILD_CONFIG_DIR"); ok {
		return env
	}

	return "/cnb/build-config"
}<|MERGE_RESOLUTION|>--- conflicted
+++ resolved
@@ -102,10 +102,11 @@
 type BuilderOption func(*options) error
 
 type options struct {
-<<<<<<< HEAD
 	flatten  bool
 	exclude  []string
 	runImage string
+  toFlatten buildpack.FlattenModuleInfos
+	labels    map[string]string
 }
 
 func WithRunImage(name string) BuilderOption {
@@ -113,11 +114,8 @@
 		o.runImage = name
 		return nil
 	}
-=======
-	toFlatten buildpack.FlattenModuleInfos
-	labels    map[string]string
->>>>>>> 5cbc93ef
-}
+
+
 
 // FromImage constructs a builder from a builder image
 func FromImage(img imgutil.Image) (*Builder, error) {
@@ -153,12 +151,11 @@
 		return nil, err
 	}
 
-<<<<<<< HEAD
 	if opts.runImage != "" {
 		metadata.RunImages = []RunImageMetadata{{Image: opts.runImage}}
 		metadata.Stack.RunImage.Image = opts.runImage
 	}
-=======
+
 	for labelKey, labelValue := range opts.labels {
 		err = img.SetLabel(labelKey, labelValue)
 		if err != nil {
@@ -166,7 +163,7 @@
 		}
 	}
 
->>>>>>> 5cbc93ef
+
 	bldr := &Builder{
 		baseImageName:        img.Name(),
 		image:                img,
