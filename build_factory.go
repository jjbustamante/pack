package pack

import (
	"context"
	"crypto/md5"
	"encoding/json"
	"fmt"
	"io"
	"io/ioutil"
	"os"
	"path/filepath"
	"strconv"
	"strings"

	"github.com/buildpack/pack/build"
	"github.com/buildpack/pack/cache"
	"github.com/buildpack/pack/config"
	"github.com/buildpack/pack/containers"
	"github.com/buildpack/pack/docker"
	"github.com/buildpack/pack/fs"
	"github.com/buildpack/pack/logging"
	"github.com/buildpack/pack/style"

	"github.com/buildpack/lifecycle/image"
	"github.com/docker/docker/api/types/container"
	"github.com/pkg/errors"
)

//go:generate mockgen -package mocks -destination mocks/cache.go github.com/buildpack/pack Cache
type Cache interface {
	Clear(context.Context) error
	Volume() string
}

type BuildFactory struct {
	Cli          Docker
	Logger       *logging.Logger
	FS           *fs.FS
	Config       *config.Config
	ImageFactory ImageFactory
	Cache        Cache
}

type BuildFlags struct {
	AppDir     string
	Builder    string
	RunImage   string
	Env        []string
	EnvFile    string
	RepoName   string
	Publish    bool
	NoPull     bool
	ClearCache bool
	Buildpacks []string
}

type BuildConfig struct {
	Builder    string
	RunImage   string
<<<<<<< HEAD
	Env        map[string]string
=======
>>>>>>> e67747e7
	RepoName   string
	Publish    bool
	ClearCache bool
	// Above are copied from BuildFlags are set by init
	Cli    Docker
	Logger *logging.Logger
	FS     *fs.FS
	Config *config.Config
	// Above are copied from BuildFactory
	Cache           Cache
	LifecycleConfig build.LifecycleConfig
}

const (
	launchDir     = "/workspace"
	buildpacksDir = "/buildpacks"
	platformDir   = "/platform"
	orderPath     = "/buildpacks/order.toml"
	groupPath     = `/workspace/group.toml`
	planPath      = "/workspace/plan.toml"
)

func DefaultBuildFactory(logger *logging.Logger, cache Cache, dockerClient Docker, imageFactory ImageFactory) (*BuildFactory, error) {
	f := &BuildFactory{
		ImageFactory: imageFactory,
		Logger:       logger,
		FS:           &fs.FS{},
		Cache:        cache,
	}

	var err error
	f.Cli = dockerClient

	f.Config, err = config.NewDefault()
	if err != nil {
		return nil, err
	}

	return f, nil
}

func RepositoryName(logger *logging.Logger, buildFlags *BuildFlags) (string, error) {
	if buildFlags.AppDir == "" {
		var err error
		buildFlags.AppDir, err = os.Getwd()
		if err != nil {
			return "", err
		}
		logger.Verbose("Defaulting app directory to current working directory %s (use --path to override)", style.Symbol(buildFlags.AppDir))
	}

	appDir, err := filepath.Abs(buildFlags.AppDir)
	if err != nil {
		return "", err
	}
	return calculateRepositoryName(appDir, buildFlags), nil
}

func calculateRepositoryName(appDir string, buildFlags *BuildFlags) string {
	if buildFlags.RepoName == "" {
		return fmt.Sprintf("pack.local/run/%x", md5.Sum([]byte(appDir)))
	}
	return buildFlags.RepoName
}

func (bf *BuildFactory) BuildConfigFromFlags(f *BuildFlags) (*BuildConfig, error) {
	if f.AppDir == "" {
		var err error
		f.AppDir, err = os.Getwd()
		if err != nil {
			return nil, err
		}
		bf.Logger.Verbose("Defaulting app directory to current working directory %s (use --path to override)", style.Symbol(f.AppDir))
	}
	appDir, err := filepath.Abs(f.AppDir)
	if err != nil {
		return nil, err
	}

	f.RepoName = calculateRepositoryName(appDir, f)

	b := &BuildConfig{
		RepoName:   f.RepoName,
		Publish:    f.Publish,
		ClearCache: f.ClearCache,
		Cli:        bf.Cli,
		Logger:     bf.Logger,
		FS:         bf.FS,
		Config:     bf.Config,
	}

	var envFile map[string]string
	if f.EnvFile != "" {
<<<<<<< HEAD
		b.Env, err = parseEnvFile(f.EnvFile)
=======
		envFile, err = parseEnvFile(f.EnvFile)
>>>>>>> e67747e7
		if err != nil {
			return nil, err
		}
	} else {
		b.Env = map[string]string{}
	}
	for _, item := range f.Env {
		b.Env = addEnvVar(b.Env, item)
	}

	if f.Builder == "" {
		bf.Logger.Verbose("Using default builder image %s", style.Symbol(bf.Config.DefaultBuilder))
		b.Builder = bf.Config.DefaultBuilder
	} else {
		bf.Logger.Verbose("Using user-provided builder image %s", style.Symbol(f.Builder))
		b.Builder = f.Builder
	}
	if !f.NoPull {
		bf.Logger.Verbose("Pulling builder image %s (use --no-pull flag to skip this step)", style.Symbol(b.Builder))
	}

	builderImage, err := bf.ImageFactory.NewLocal(b.Builder, !f.NoPull)
	if err != nil {
		return nil, err
	}

	builderStackID, err := builderImage.Label(StackLabel)
	if err != nil {
		return nil, fmt.Errorf("invalid builder image %s: %s", style.Symbol(b.Builder), err)
	}
	if builderStackID == "" {
		return nil, fmt.Errorf("invalid builder image %s: missing required label %s", style.Symbol(b.Builder), style.Symbol(StackLabel))
	}

	if f.RunImage != "" {
		bf.Logger.Verbose("Using user-provided run image %s", style.Symbol(f.RunImage))
		b.RunImage = f.RunImage
	} else {
		label, err := builderImage.Label(BuilderMetadataLabel)
		if err != nil {
			return nil, fmt.Errorf("invalid builder image %s: %s", style.Symbol(b.Builder), err)
		}
		if label == "" {
			return nil, fmt.Errorf("invalid builder image %s: missing required label %s -- try recreating builder", style.Symbol(b.Builder), style.Symbol(BuilderMetadataLabel))
		}
		var builderMetadata BuilderImageMetadata
		if err := json.Unmarshal([]byte(label), &builderMetadata); err != nil {
			return nil, fmt.Errorf("invalid builder image metadata: %s", err)
		}

		reg, err := config.Registry(f.RepoName)
		if err != nil {
			return nil, err
		}
		var overrideRunImages []string
		if runImage := bf.Config.GetRunImage(builderMetadata.RunImage.Image); runImage != nil {
			overrideRunImages = runImage.Mirrors
		}
		i := append(overrideRunImages, append([]string{builderMetadata.RunImage.Image}, builderMetadata.RunImage.Mirrors...)...)
		b.RunImage, err = config.ImageByRegistry(reg, i)
		if err != nil {
			return nil, err
		}
		b.Logger.Verbose("Selected run image %s from builder %s", style.Symbol(b.RunImage), style.Symbol(b.Builder))
	}

	var runImage image.Image
	if f.Publish {
		runImage, err = bf.ImageFactory.NewRemote(b.RunImage)
		if err != nil {
			return nil, err
		}

		if found, err := runImage.Found(); !found {
			return nil, fmt.Errorf("remote run image %s does not exist", style.Symbol(b.RunImage))
		} else if err != nil {
			return nil, fmt.Errorf("invalid run image %s: %s", style.Symbol(b.RunImage), err)
		}
	} else {
		if !f.NoPull {
			bf.Logger.Verbose("Pulling run image %s (use --no-pull flag to skip this step)", style.Symbol(b.RunImage))
		}
		runImage, err = bf.ImageFactory.NewLocal(b.RunImage, !f.NoPull)
		if err != nil {
			return nil, err
		}

		if found, err := runImage.Found(); !found {
			return nil, fmt.Errorf("local run image %s does not exist", style.Symbol(b.RunImage))
		} else if err != nil {
			return nil, fmt.Errorf("invalid run image %s: %s", style.Symbol(b.RunImage), err)
		}
	}

	if runStackID, err := runImage.Label(StackLabel); err != nil {
		return nil, fmt.Errorf("invalid run image %s: %s", style.Symbol(b.RunImage), err)
	} else if runStackID == "" {
		return nil, fmt.Errorf("invalid run image %s: missing required label %s", style.Symbol(b.RunImage), style.Symbol(StackLabel))
	} else if builderStackID != runStackID {
		return nil, fmt.Errorf("invalid stack: stack %s from run image %s does not match stack %s from builder image %s", style.Symbol(runStackID), style.Symbol(b.RunImage), style.Symbol(builderStackID), style.Symbol(b.Builder))
	}

	b.Cache = bf.Cache
	bf.Logger.Verbose(fmt.Sprintf("Using cache volume %s", style.Symbol(b.Cache.Volume())))

	b.LifecycleConfig = build.LifecycleConfig{
		BuilderImage: b.Builder,
		VolumeName:   b.Cache.Volume(),
		Logger:       b.Logger,
		Buildpacks:   f.Buildpacks,
		EnvFile:      envFile,
		AppDir:       appDir,
	}

	return b, nil
}

func Build(ctx context.Context, outWriter, errWriter io.Writer, appDir, buildImage, runImage, repoName string, publish, clearCache bool) error {
	// TODO: Receive Cache as an argument of this function
	dockerClient, err := docker.New()
	if err != nil {
		return err
	}
	c, err := cache.New(repoName, dockerClient)
	if err != nil {
		return err
	}

	imageFactory, err := image.NewFactory(image.WithOutWriter(outWriter))
	if err != nil {
		return err
	}
	logger := logging.NewLogger(outWriter, errWriter, true, false)
	bf, err := DefaultBuildFactory(logger, c, dockerClient, imageFactory)
	if err != nil {
		return err
	}
	b, err := bf.BuildConfigFromFlags(&BuildFlags{
		AppDir:     appDir,
		Builder:    buildImage,
		RunImage:   runImage,
		RepoName:   repoName,
		Publish:    publish,
		ClearCache: clearCache,
	})
	if err != nil {
		return err
	}
	return b.Run(ctx)
}

func (b *BuildConfig) Run(ctx context.Context) error {
	lifecycle, err := build.NewLifecycle(b.LifecycleConfig)
	if err != nil {
		return err
	}
	defer lifecycle.Cleanup(ctx)

	b.Logger.Verbose(style.Step("DETECTING"))
	if err := b.Detect(ctx, lifecycle); err != nil {
		return err
	}

	b.Logger.Verbose(style.Step("ANALYZING"))
	b.Logger.Verbose("Reading information from previous image for possible re-use")
	if err := b.Analyze(ctx, lifecycle); err != nil {
		return err
	}

	b.Logger.Verbose(style.Step("BUILDING"))
	if err := b.Build(ctx, lifecycle); err != nil {
		return err
	}

	b.Logger.Verbose(style.Step("EXPORTING"))
	if err := b.Export(ctx, lifecycle); err != nil {
		return err
	}

	return nil
}

func (b *BuildConfig) Detect(ctx context.Context, lifecycle *build.Lifecycle) error {
	if b.ClearCache {
		if err := b.Cache.Clear(ctx); err != nil {
			return errors.Wrap(err, "clearing cache")
		}
		b.Logger.Verbose("Cache volume %s cleared", style.Symbol(b.Cache.Volume()))
	}
	phase, err := lifecycle.NewPhase(
		"detector",
		build.WithArgs("-buildpacks", buildpacksDir,
			"-order", orderPath,
			"-group", groupPath,
			"-plan", planPath,
		),
	)
	if err != nil {
		return err
	}
	defer phase.Cleanup()

	if err := phase.Run(ctx); err != nil {
		return errors.Wrap(err, "run detect container")
	}
	return nil
}

func (b *BuildConfig) Analyze(ctx context.Context, lifecycle *build.Lifecycle) error {
	var analyze *build.Phase
	var err error
	if b.Publish {
		analyze, err = lifecycle.NewPhase(
			"analyzer",
			build.WithRegistryAccess(b.RepoName, b.RunImage),
			build.WithArgs("-layers", launchDir, "-group", groupPath, b.RepoName),
		)
	} else {
		analyze, err = lifecycle.NewPhase(
			"analyzer",
			build.WithDaemonAccess(),
			build.WithArgs("-layers", launchDir, "-group", groupPath, "-daemon", b.RepoName),
		)
	}
	defer analyze.Cleanup()
	if err = analyze.Run(ctx); err != nil {
		return err
	}

	uid, gid, err := b.packUidGid(ctx, b.Builder)
	if err != nil {
		return errors.Wrap(err, "get pack uid and gid")
	}
	if err := b.chownDir(ctx, launchDir, uid, gid); err != nil {
		return errors.Wrap(err, "chown launch dir")
	}

	return nil
}

func (b *BuildConfig) Build(ctx context.Context, lifecycle *build.Lifecycle) error {
	build, err := lifecycle.NewPhase(
		"builder",
		build.WithArgs(
			"-buildpacks", buildpacksDir,
			"-layers", launchDir,
			"-group", groupPath,
			"-plan", planPath,
			"-platform", platformDir,
		),
	)
	if err != nil {
		return err
	}
	defer build.Cleanup()
	if err := build.Run(ctx); err != nil {
		return errors.Wrap(err, "run build container")
	}
	return nil
}

<<<<<<< HEAD
func parseEnvFile(envFile string) (map[string]string, error) {
	out := make(map[string]string, 0)
	f, err := ioutil.ReadFile(envFile)
	if err != nil {
		return nil, errors.Wrapf(err, "open %s", envFile)
	}
	for _, line := range strings.Split(string(f), "\n") {
		line = strings.TrimSpace(line)
		if line == "" {
			continue
		}
		out = addEnvVar(out, line)
	}
	return out, nil
}

func addEnvVar(env map[string]string, item string) map[string]string {
	arr := strings.SplitN(item, "=", 2)
	if len(arr) > 1 {
		env[arr[0]] = arr[1]
	} else {
		env[arr[0]] = os.Getenv(arr[0])
	}
	return env
}

func (b *BuildConfig) tarEnvFile() (io.Reader, error) {
	now := time.Now()
	var buf bytes.Buffer
	tw := tar.NewWriter(&buf)
	for k, v := range b.Env {
		if err := tw.WriteHeader(&tar.Header{Name: "/platform/env/" + k, Size: int64(len(v)), Mode: 0444, ModTime: now}); err != nil {
			return nil, err
		}
		if _, err := tw.Write([]byte(v)); err != nil {
			return nil, err
		}
	}
	if err := tw.WriteHeader(&tar.Header{Typeflag: tar.TypeDir, Name: "/platform/env/", Mode: 0555, ModTime: now}); err != nil {
		return nil, err
	}
	if err := tw.Close(); err != nil {
		return nil, err
	}
	return bytes.NewReader(buf.Bytes()), nil
}

func (b *BuildConfig) copyEnvsToContainer(ctx context.Context, containerID string) error {
	if len(b.Env) > 0 {
		platformEnvTar, err := b.tarEnvFile()
		if err != nil {
			return errors.Wrap(err, "create env files")
		}
		if err := b.Cli.CopyToContainer(ctx, containerID, "/", platformEnvTar, dockertypes.CopyToContainerOptions{}); err != nil {
			return errors.Wrap(err, "create env files")
		}
	}
	return nil
}

func (b *BuildConfig) Export(ctx context.Context) error {
	ctrConf := &container.Config{
		Image:  b.Builder,
		Labels: map[string]string{"author": "pack"},
	}
	hostConfig := &container.HostConfig{
		Binds: []string{
			fmt.Sprintf("%s:%s:", b.Cache.Volume(), launchDir),
		},
	}

=======
func (b *BuildConfig) Export(ctx context.Context, lifecycle *build.Lifecycle) error {
	var export *build.Phase
	var err error
>>>>>>> e67747e7
	if b.Publish {
		export, err = lifecycle.NewPhase(
			"exporter",
			build.WithRegistryAccess(b.RepoName, b.RunImage),
			build.WithArgs("-image", b.RunImage,
				"-layers", launchDir,
				"-group", groupPath,
				b.RepoName),
		)
	} else {
		export, err = lifecycle.NewPhase(
			"exporter",
			build.WithDaemonAccess(),
			build.WithArgs("-image", b.RunImage,
				"-layers", launchDir,
				"-group", groupPath,
				"-daemon",
				b.RepoName,
			),
		)
	}
	defer export.Cleanup()
	uid, gid, err := b.packUidGid(ctx, b.Builder)
	if err != nil {
		return errors.Wrap(err, "get pack uid and gid")
	}
	if err := b.chownDir(ctx, launchDir, uid, gid); err != nil {
		return errors.Wrap(err, "chown launch dir")
	}
	if err = export.Run(ctx); err != nil {
		return err
	}
	return nil
}

func (b *BuildConfig) packUidGid(ctx context.Context, builder string) (int, int, error) {
	i, _, err := b.Cli.ImageInspectWithRaw(ctx, builder)
	if err != nil {
		return 0, 0, errors.Wrap(err, "reading builder env variables")
	}
	var sUID, sGID string
	for _, kv := range i.Config.Env {
		kv2 := strings.SplitN(kv, "=", 2)
		if len(kv2) == 2 && kv2[0] == "PACK_USER_ID" {
			sUID = kv2[1]
		} else if len(kv2) == 2 && kv2[0] == "PACK_GROUP_ID" {
			sGID = kv2[1]
		}
	}
	if sUID == "" || sGID == "" {
		return 0, 0, errors.New("not found pack uid & gid")
	}
	var uid, gid int
	uid, err = strconv.Atoi(sUID)
	if err != nil {
		return 0, 0, errors.Wrapf(err, "parsing pack uid: %s", sUID)
	}
	gid, err = strconv.Atoi(sGID)
	if err != nil {
		return 0, 0, errors.Wrapf(err, "parsing pack gid: %s", sGID)
	}
	return uid, gid, nil
}

func (b *BuildConfig) chownDir(ctx context.Context, path string, uid, gid int) error {
	ctr, err := b.Cli.ContainerCreate(ctx, &container.Config{
		Image:  b.Builder,
		Cmd:    []string{"chown", "-R", fmt.Sprintf("%d:%d", uid, gid), path},
		User:   "root",
		Labels: map[string]string{"author": "pack"},
	}, &container.HostConfig{
		Binds: []string{
			fmt.Sprintf("%s:%s:", b.Cache.Volume(), launchDir),
		},
	}, nil, "")
	if err != nil {
		return err
	}
	defer containers.Remove(b.Cli, ctr.ID)
	if err := b.Cli.RunContainer(ctx, ctr.ID, b.Logger.VerboseWriter(), b.Logger.VerboseErrorWriter()); err != nil {
		return err
	}
	return nil
}

func parseEnvFile(envFile string) (map[string]string, error) {
	out := make(map[string]string, 0)
	f, err := ioutil.ReadFile(envFile)
	if err != nil {
		return nil, errors.Wrapf(err, "open %s", envFile)
	}
	for _, line := range strings.Split(string(f), "\n") {
		line = strings.TrimSpace(line)
		if line == "" {
			continue
		}
		arr := strings.SplitN(line, "=", 2)
		if len(arr) > 1 {
			out[arr[0]] = arr[1]
		} else {
			out[arr[0]] = os.Getenv(arr[0])
		}
	}
	return out, nil
}<|MERGE_RESOLUTION|>--- conflicted
+++ resolved
@@ -57,10 +57,6 @@
 type BuildConfig struct {
 	Builder    string
 	RunImage   string
-<<<<<<< HEAD
-	Env        map[string]string
-=======
->>>>>>> e67747e7
 	RepoName   string
 	Publish    bool
 	ClearCache bool
@@ -152,21 +148,17 @@
 		Config:     bf.Config,
 	}
 
-	var envFile map[string]string
+	var env map[string]string
 	if f.EnvFile != "" {
-<<<<<<< HEAD
-		b.Env, err = parseEnvFile(f.EnvFile)
-=======
-		envFile, err = parseEnvFile(f.EnvFile)
->>>>>>> e67747e7
+		env, err = parseEnvFile(f.EnvFile)
 		if err != nil {
 			return nil, err
 		}
 	} else {
-		b.Env = map[string]string{}
+		env = map[string]string{}
 	}
 	for _, item := range f.Env {
-		b.Env = addEnvVar(b.Env, item)
+		env = addEnvVar(env, item)
 	}
 
 	if f.Builder == "" {
@@ -269,7 +261,7 @@
 		VolumeName:   b.Cache.Volume(),
 		Logger:       b.Logger,
 		Buildpacks:   f.Buildpacks,
-		EnvFile:      envFile,
+		Env:          env,
 		AppDir:       appDir,
 	}
 
@@ -420,83 +412,9 @@
 	return nil
 }
 
-<<<<<<< HEAD
-func parseEnvFile(envFile string) (map[string]string, error) {
-	out := make(map[string]string, 0)
-	f, err := ioutil.ReadFile(envFile)
-	if err != nil {
-		return nil, errors.Wrapf(err, "open %s", envFile)
-	}
-	for _, line := range strings.Split(string(f), "\n") {
-		line = strings.TrimSpace(line)
-		if line == "" {
-			continue
-		}
-		out = addEnvVar(out, line)
-	}
-	return out, nil
-}
-
-func addEnvVar(env map[string]string, item string) map[string]string {
-	arr := strings.SplitN(item, "=", 2)
-	if len(arr) > 1 {
-		env[arr[0]] = arr[1]
-	} else {
-		env[arr[0]] = os.Getenv(arr[0])
-	}
-	return env
-}
-
-func (b *BuildConfig) tarEnvFile() (io.Reader, error) {
-	now := time.Now()
-	var buf bytes.Buffer
-	tw := tar.NewWriter(&buf)
-	for k, v := range b.Env {
-		if err := tw.WriteHeader(&tar.Header{Name: "/platform/env/" + k, Size: int64(len(v)), Mode: 0444, ModTime: now}); err != nil {
-			return nil, err
-		}
-		if _, err := tw.Write([]byte(v)); err != nil {
-			return nil, err
-		}
-	}
-	if err := tw.WriteHeader(&tar.Header{Typeflag: tar.TypeDir, Name: "/platform/env/", Mode: 0555, ModTime: now}); err != nil {
-		return nil, err
-	}
-	if err := tw.Close(); err != nil {
-		return nil, err
-	}
-	return bytes.NewReader(buf.Bytes()), nil
-}
-
-func (b *BuildConfig) copyEnvsToContainer(ctx context.Context, containerID string) error {
-	if len(b.Env) > 0 {
-		platformEnvTar, err := b.tarEnvFile()
-		if err != nil {
-			return errors.Wrap(err, "create env files")
-		}
-		if err := b.Cli.CopyToContainer(ctx, containerID, "/", platformEnvTar, dockertypes.CopyToContainerOptions{}); err != nil {
-			return errors.Wrap(err, "create env files")
-		}
-	}
-	return nil
-}
-
-func (b *BuildConfig) Export(ctx context.Context) error {
-	ctrConf := &container.Config{
-		Image:  b.Builder,
-		Labels: map[string]string{"author": "pack"},
-	}
-	hostConfig := &container.HostConfig{
-		Binds: []string{
-			fmt.Sprintf("%s:%s:", b.Cache.Volume(), launchDir),
-		},
-	}
-
-=======
 func (b *BuildConfig) Export(ctx context.Context, lifecycle *build.Lifecycle) error {
 	var export *build.Phase
 	var err error
->>>>>>> e67747e7
 	if b.Publish {
 		export, err = lifecycle.NewPhase(
 			"exporter",
@@ -582,23 +500,28 @@
 	return nil
 }
 
-func parseEnvFile(envFile string) (map[string]string, error) {
+func parseEnvFile(filename string) (map[string]string, error) {
 	out := make(map[string]string, 0)
-	f, err := ioutil.ReadFile(envFile)
-	if err != nil {
-		return nil, errors.Wrapf(err, "open %s", envFile)
+	f, err := ioutil.ReadFile(filename)
+	if err != nil {
+		return nil, errors.Wrapf(err, "open %s", filename)
 	}
 	for _, line := range strings.Split(string(f), "\n") {
 		line = strings.TrimSpace(line)
 		if line == "" {
 			continue
 		}
-		arr := strings.SplitN(line, "=", 2)
-		if len(arr) > 1 {
-			out[arr[0]] = arr[1]
-		} else {
-			out[arr[0]] = os.Getenv(arr[0])
-		}
+		out = addEnvVar(out, line)
 	}
 	return out, nil
+}
+
+func addEnvVar(env map[string]string, item string) map[string]string {
+	arr := strings.SplitN(item, "=", 2)
+	if len(arr) > 1 {
+		env[arr[0]] = arr[1]
+	} else {
+		env[arr[0]] = os.Getenv(arr[0])
+	}
+	return env
 }